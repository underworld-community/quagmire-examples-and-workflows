#!/usr/bin/env python
# coding: utf-8
# ---
# jupyter:
#   jupytext:
<<<<<<< HEAD
#     cell_metadata_filter: -all
#     formats: ../../Notebooks/Tutorial//ipynb,py:light
=======
#     formats: Notebooks/Tutorial//ipynb,Examples/Tutorial//py:light
>>>>>>> d0e95a2f
#     text_representation:
#       extension: .py
#       format_name: light
#       format_version: '1.5'
#       jupytext_version: 1.5.0
#   kernelspec:
#     display_name: Python 3
#     language: python
#     name: python3
# ---

# ## Example 1 - creating structured and unstructured meshes
#
# `Quagmire` can model surface processess on a structured rectangular grid or unstructured triangulated points. These use-cases are bundled into two objects:
#
# - `PixMesh`: meshing on a rectangular grid
# - `TriMesh`: meshing on unstructured triangular points
# - `sTriMesh`: meshing on unstructured triangular points on the sphere
#
# All meshes are generated and handed to Quagmire using a `DM` object where the selection of `PixMesh`, `TriMesh`, or `sTriMesh` is identified automatically by `QuagMesh`. The following data structures are built:
#
# - Delaunay triangulation
# - node neighbour array
# - pointwise area and weights
# - boundary information
# - Rbf smoothing kernel
#
# In this notebook we setup different `DM` objects using meshes found in the `quagmire.tools.meshtools` path and hand them to `QuagMesh`.
#
#
# #### Contents
#
# - [Structured grids](#Structured-grids)
# - [Unstructued meshes](#Unstructured-meshes)
# - [Elliptical mesh](#Elliptical-mesh)
# - [Mesh improvement](#Mesh-improvement)
# - [Mesh refinement](#Mesh-refinement)
# - [Spherical meshes](#Spherical-meshes)
# - [Save mesh to file](#Save-mesh-to-file)

from quagmire.tools import meshtools
from quagmire import QuagMesh
import numpy as np

# ## Structured grids

# +
minX, maxX = -5.0, 5.0
minY, maxY = -5.0, 5.0

resX = 75
resY = 75

DM = meshtools.create_DMDA(minX, maxX, minY, maxY, resX, resY)

print(type(DM))
# -

# This is a native PETSc data management object for structured grids (`DMDA`). This object has a number of 
# useful methods and attached data which can be listed with
#
# ```python
# help(DM)
# ```
#
# We hand this to `QuagMesh` to generate the necessary data structures for gradient operations, smoothing, neighbour allocation, etc.

mesh = QuagMesh(DM)

# We attach data to a mesh solely through mesh variables (see [Example notebook](Ex1a-QuagmireMeshVariables.ipynb) for details)
#
# ``` python
#     mesh_variable = mesh.add_variable(name="data1")
#     mesh_variable.data = np.sin(mesh.coords[:,0] * np.pi)
#     mesh_variable.sync()
# ```
#
# The `sync` operation ensures data is coherent across processors - 
# it is harmless and relatively inexpensive so is safe to use even 
# in cases like this where there is no way for information to be out
# of sync between domains. 

# +
mesh_variable = mesh.add_variable(name="data1")
mesh_variable.data = np.sin(mesh.coords[:,0] * np.pi)
mesh_variable.sync()

mesh_variable2 = mesh.add_variable(name="data2")
mesh_variable2.data = np.sin(mesh.coords[:,0] * np.pi) * np.cos(mesh.coords[:,1] * np.pi) 
mesh_variable2.sync()


# +
import lavavu

lv = lavavu.Viewer(border=False, background="#FFFFFF", resolution=[500,500], near=-10.0)

lvmesh = lv.quads(dims=(mesh.nx, mesh.ny), wireframe=True)
lvmesh.vertices(mesh.coords)
lvmesh.values( mesh_variable.data, "sinx")
lvmesh.colourmap("#FF0000, #555555 #0000FF", range=[-1.0,1.0])

# The mesh can be given a height mapping like this

vertices = np.zeros((mesh.coords.shape[0],3))
vertices[:,0:2] = mesh.coords
vertices[:,2]   = mesh_variable2.data * 0.5

lvmesh2 = lv.quads(dims=(mesh.nx, mesh.ny), wireframe=False)
lvmesh2.vertices(vertices)
lvmesh2.values(mesh_variable2.data,"sinxcosy")
lvmesh2.colourmap("#FF0000, #FFFFFF:0.5 #0000FF", range=[-1.0,1.0])


lv.control.Panel()
lv.control.ObjectList()
lv.control.show()
# -

# ## Unstructured meshes
#
# This is handled by PETSc's `DMPlex` object, which requires the connectivity of a set of points. The connectivity between points can be triangulated using the built-in mesh creation tools:
#
# ```python
# x, y, simplices = square_mesh(minX, maxX, minY, maxY, spacingX, spacingY)
# x, y, simplices = elliptical_mesh(minX, maxX, minY, maxY, spacingX, spacingY)
# ```
#
# and handed to `DMPlex` using:
#
# ```python
# DM = meshtools.create_DMPlex(x, y, simplices, boundary_vertices=None, refinement_levels=0)
# ```
#
# ---
#
# Alternatively, an arbitrary set of points (without duplicates) can be triangulated and processed as a `DMPlex` object using:
#
# ```python
# meshtools.create_DMPlex_from_points(x, y, bmask=None, refinement_levels=0)
# ```
#
# If no boundary information is provided, the boundary is assumed to be the convex hull of points.
#
#
# #### Parallel notes
#
# The triangulation from the root processor is distributed to other processors using the `DM` object, including boundary points and boundary edges. The mesh can be refined efficiently in parallel using the `refine_dm` method. The order of this operation is important:
#
# 1. Triangulate points
# 2. Mark boundary edges
# 3. Distribute `DMPlex` to other processors
# 4. Refine the mesh
#
# ## Elliptical mesh

# +
spacingX = 0.1
spacingY = 0.1

x, y, simplices = meshtools.elliptical_mesh(minX, maxX, minY, maxY, spacingX, spacingY)
DM = meshtools.create_DMPlex(x, y, simplices)

mesh = QuagMesh(DM)
# -


mesh_equant = mesh.neighbour_cloud_distances.mean(axis=1) / ( np.sqrt(mesh.area))


# +
import lavavu

lv = lavavu.Viewer(border=False, background="#FFFFFF", resolution=[1000,600], near=-10.0)

# lavavu also works in 3D - so need to stitch in a Z component  (zero or a height)

vertices = np.zeros((mesh.tri.points.shape[0],3))
vertices[:,0:2] = mesh.tri.points
# vertices[:,2] = heights

bnodes = lv.points("Boundary Points", pointsize=10.0, pointtype="shiny", colour="red", opacity=0.75)
bnodes.vertices(vertices[~mesh.bmask])

nodes = lv.points("All Points", pointsize=10.0, pointtype="shiny", colour="blue", opacity=0.75)
nodes.vertices(vertices)

simp = lv.triangles("Triangle Edges", wireframe=True, colour="#442222", opacity=0.75)
simp.vertices(vertices)
simp.indices(mesh.tri.simplices)

tris = lv.triangles("Triangle Areas",  wireframe=False, colour="#77ff88", opacity=1.0)
tris.vertices(vertices-(0.0,0.0,0.01))
tris.indices(mesh.tri.simplices)
tris.values(mesh_equant, label="pointwise_area")

tris.colourmap("#000000, #FFFFFF")
cb = tris.colourbar()

lv.control.Panel()
lv.control.ObjectList()
lv.control.show()

lv.show()
# -

# ## Mesh improvement
#
# Applies Lloyd's algorithm of iterated voronoi construction to improve the mesh point locations. This distributes the points to a more uniform spacing with more equant triangles. It can be very slow for anything but a small mesh. [Refining](#Mesh-refinement) the mesh a few times will produce a large, well-spaced mesh.

# +
bmask = mesh.bmask.copy()

x1, y1 = meshtools.lloyd_mesh_improvement(x, y, bmask, iterations=3)
DM = meshtools.create_DMPlex_from_points(x1, y1, bmask)

mesh1 = QuagMesh(DM)
# -


mesh1_equant = mesh1.neighbour_cloud_distances.mean(axis=1) / ( np.sqrt(mesh1.area))


# +
import lavavu

lv = lavavu.Viewer(border=False, background="#FFFFFF", resolution=[1000,600], near=-10.0)

# lavavu assumes 3D - so need to stitch in a Z component  (zero or a height)

vertices = np.zeros((mesh1.tri.points.shape[0],3))
vertices[:,0:2] = mesh1.tri.points

bnodes = lv.points("Boundary Points", pointsize=10.0, pointtype="shiny", colour="red", opacity=0.75)
bnodes.vertices(vertices[~mesh1.bmask])

simp = lv.triangles("Triangle Edges", wireframe=True, colour="#442222", opacity=0.75)
simp.vertices(vertices)
simp.indices(mesh1.tri.simplices)

tris = lv.triangles("Triangle Areas",  wireframe=False, colour="#77ff88", opacity=1.0)
tris.vertices(vertices-(0.0,0.0,0.01))
tris.indices(mesh1.tri.simplices)
tris.values(mesh1_equant, label="pointwise_area")

tris.colourmap("#000000, #FFFFFF", range=[1.0,0.9*mesh1_equant.mean()])

cb = tris.colourbar()

lv.control.Panel()
lv.control.ObjectList()
lv.control.show()

lv.show()


# +
# Comparison of point-wise area for original and improved mesh


import matplotlib.pyplot as plt
get_ipython().run_line_magic('matplotlib', 'inline')


fig, (ax1, ax2) = plt.subplots(1,2, figsize=(10,4))

ax1.hist(mesh_equant, density=True)
ax2.hist(mesh1_equant, density=True)

ax1.set_title('original mesh')
ax2.set_title('improved mesh')

plt.show()## Mesh refinement

Triangulating a large set of points on a single processor then distributing the mesh across multiple processors can be very slow. A more time effective workflow is to create an initial `DM` with a small number of points, then refine the mesh in parallel. This is achieved by adding the midpoint of each line segment to the mesh and can be iteratively refined until the desired level of detail is reached.

```python
refine_DM(dm, refinement_levels=1)
```
# -

# ## Mesh refinement
#
# Triangulating a large set of points on a single processor then distributing the mesh across multiple processors can be very slow. A more time effective workflow is to create an initial `DM` with a small number of points, then refine the mesh in parallel. This is achieved by adding the midpoint of each line segment to the mesh and can be iteratively refined until the desired level of detail is reached.
#
# ```python
# refine_DM(dm, refinement_levels=1)
# ```

# +
spacingX = 0.5
spacingY = 0.5

x, y, simplices = meshtools.elliptical_mesh(minX, maxX, minY, maxY, spacingX, spacingY)
DM = meshtools.create_DMPlex(x, y, simplices)

DM_r1 = meshtools.refine_DM(DM, refinement_levels=1)
DM_r2 = meshtools.refine_DM(DM, refinement_levels=2)


# verbose=False turns off the timings

mesh0 = QuagMesh(DM, verbose=False)
mesh1 = QuagMesh(DM_r1, verbose=False)
mesh2 = QuagMesh(DM_r2, verbose=False)
# -


v = DM_r1.getCoordinates()
v.array.shape


# +
def plot_points(lv, points, label, **kwargs):    
    lv_pts = lv.points(label, **kwargs)
    lv_pts.vertices(points)
    return lv_pts

def plot_triangles(lv, points, triangles, label, **kwargs):
    lv_tri = lv.triangles(label, **kwargs)
    lv_tri.vertices(points)
    lv_tri.indices(triangles)
    return lv_tri


lv = lavavu.Viewer(border=False, background="#FFFFFF", resolution=[1000,600], near=-10.0)

bnodes0 = plot_points(lv, mesh0.coords[~mesh0.bmask], "boundary_points_r0", colour="red", pointsize=10)
bnodes1 = plot_points(lv, mesh1.coords[~mesh1.bmask], "boundary_points_r1", colour="blue", pointsize=10)
bnodes2 = plot_points(lv, mesh2.coords[~mesh2.bmask], "boundary_points_r2", colour="#336611", pointsize=10)

tri0 = plot_triangles(lv, mesh0.coords, mesh0.tri.simplices, "mesh_r0", wireframe=True, linewidth=1.5, colour="red")
tri1 = plot_triangles(lv, mesh1.coords, mesh1.tri.simplices, "mesh_r1", wireframe=True, linewidth=1.0, colour="blue")
tri2 = plot_triangles(lv, mesh2.coords, mesh2.tri.simplices, "mesh_r2", wireframe=True, linewidth=1.0, colour="#336611")

lv.control.Panel()
lv.control.ObjectList()
lv.control.show()

lv.show()
# -

# The DM contains two labels -- "coarse" and "boundary" -- which contain the vertices of boundary nodes and the unrefined mesh, respectively. They can be retrieved using:
#
# ```python
# mesh.get_label("boundary")
# mesh.get_label("coarse")
# ```
#
# or a new label can be set using:
#
# ```python
# mesh.set_label("my_label", indices)
# ```

# +
coarse_pts0 = mesh0.get_label("coarse")
coarse_pts1 = mesh1.get_label("coarse")
coarse_pts2 = mesh2.get_label("coarse")

print("{} boundary points".format( len(mesh0.get_label("boundary")) ))
print("{} boundary points".format( len(mesh1.get_label("boundary")) ))
print("{} boundary points".format( len(mesh2.get_label("boundary")) ))


# the coarse point vertices should be identical
# refinement adds new points to the end of the x,y arrays

set(coarse_pts0) == set(coarse_pts1) == set(coarse_pts2)
# -

# ## Spherical meshes
#
# This unstructed mesh uses PETSc's `DMPlex` object, and uses [stripy](https://github.com/underworldcode/stripy) to triangulate on the unit sphere. Multiple meshes may be created, including:
#
# ```python
# DM = meshtools.create_spherical_DMPlex(lons, lats, simplices, boundary_vertices=None)
# DM = meshtools.create_DMPlex_from_spherical_points(lons, lats, simplices, bmask=None, refinement_levels=0)
# ```
#
# If no boundary information is provided, the boundary is calculated from any line segments that do not share a triangle with another.a

# +
lons, lats, bmask = meshtools.generate_elliptical_points(-40, 40, -80, 80, 0.1, 0.1, 1500, 200)

DM = meshtools.create_DMPlex_from_spherical_points(lons, lats, bmask, refinement_levels=0)
DM_r1 = meshtools.create_DMPlex_from_spherical_points(lons, lats, bmask, refinement_levels=1)
DM_r2 = meshtools.create_DMPlex_from_spherical_points(lons, lats, bmask, refinement_levels=2)

mesh0 = QuagMesh(DM)
mesh1 = QuagMesh(DM_r1)
mesh2 = QuagMesh(DM_r2)


# +
lv = lavavu.Viewer(border=False, background="#FFFFFF", resolution=[1000,600], near=-10.0)

bnodes0 = plot_points(lv, mesh0.data[~mesh0.bmask], "boundary_points_r0", colour="red", pointsize=10)
bnodes1 = plot_points(lv, mesh1.data[~mesh1.bmask], "boundary_points_r1", colour="blue", pointsize=10)
bnodes2 = plot_points(lv, mesh2.data[~mesh2.bmask], "boundary_points_r2", colour="#336611", pointsize=10)

tri0 = plot_triangles(lv, mesh0.data, mesh0.tri.simplices, "mesh_r0", wireframe=True, linewidth=1.5, colour="red")
tri1 = plot_triangles(lv, mesh1.data, mesh1.tri.simplices, "mesh_r1", wireframe=True, linewidth=1.0, colour="blue")
tri2 = plot_triangles(lv, mesh2.data, mesh2.tri.simplices, "mesh_r2", wireframe=True, linewidth=1.0, colour="#336611")

lv.control.Panel()
lv.control.ObjectList()
lv.control.show()

lv.show()
# -

# ## Save mesh to file
#
# A mesh can be saved and imported later. The `QuagMesh` object has the `save_mesh_to_hdf5` method for this, as does `meshtools`.
#
# **Note:** Requires PETSc 3.8 or higher

# +
filename = "refined_mesh.h5"

# save from QuagMesh object:
# mesh2.save_mesh_to_hdf5(filename)

# save from meshtools:
meshtools.save_DM_to_hdf5(DM_r2, filename)

# load DM from file
DM_r2 = meshtools.create_DMPlex_from_hdf5(filename)

mesh2 = QuagMesh(DM_r2)
# -

# The next example is [Ex2-Topography-Meshes](./Ex2-Topography-Meshes.ipynb)<|MERGE_RESOLUTION|>--- conflicted
+++ resolved
@@ -1,14 +1,7 @@
-#!/usr/bin/env python
-# coding: utf-8
 # ---
 # jupyter:
 #   jupytext:
-<<<<<<< HEAD
-#     cell_metadata_filter: -all
-#     formats: ../../Notebooks/Tutorial//ipynb,py:light
-=======
 #     formats: Notebooks/Tutorial//ipynb,Examples/Tutorial//py:light
->>>>>>> d0e95a2f
 #     text_representation:
 #       extension: .py
 #       format_name: light
@@ -49,13 +42,15 @@
 # - [Spherical meshes](#Spherical-meshes)
 # - [Save mesh to file](#Save-mesh-to-file)
 
+# + pycharm={"is_executing": false}
 from quagmire.tools import meshtools
 from quagmire import QuagMesh
 import numpy as np
+# -
 
 # ## Structured grids
 
-# +
+# + pycharm={"is_executing": false}
 minX, maxX = -5.0, 5.0
 minY, maxY = -5.0, 5.0
 
@@ -76,7 +71,9 @@
 #
 # We hand this to `QuagMesh` to generate the necessary data structures for gradient operations, smoothing, neighbour allocation, etc.
 
+# + pycharm={"is_executing": false}
 mesh = QuagMesh(DM)
+# -
 
 # We attach data to a mesh solely through mesh variables (see [Example notebook](Ex1a-QuagmireMeshVariables.ipynb) for details)
 #
@@ -91,7 +88,7 @@
 # in cases like this where there is no way for information to be out
 # of sync between domains. 
 
-# +
+# + pycharm={"is_executing": false}
 mesh_variable = mesh.add_variable(name="data1")
 mesh_variable.data = np.sin(mesh.coords[:,0] * np.pi)
 mesh_variable.sync()
@@ -100,8 +97,7 @@
 mesh_variable2.data = np.sin(mesh.coords[:,0] * np.pi) * np.cos(mesh.coords[:,1] * np.pi) 
 mesh_variable2.sync()
 
-
-# +
+# + pycharm={"is_executing": false}
 import lavavu
 
 lv = lavavu.Viewer(border=False, background="#FFFFFF", resolution=[500,500], near=-10.0)
@@ -162,7 +158,7 @@
 # 2. Mark boundary edges
 # 3. Distribute `DMPlex` to other processors
 # 4. Refine the mesh
-#
+
 # ## Elliptical mesh
 
 # +
@@ -173,7 +169,6 @@
 DM = meshtools.create_DMPlex(x, y, simplices)
 
 mesh = QuagMesh(DM)
-# -
 
 
 mesh_equant = mesh.neighbour_cloud_distances.mean(axis=1) / ( np.sqrt(mesh.area))
@@ -270,7 +265,7 @@
 
 
 import matplotlib.pyplot as plt
-get_ipython().run_line_magic('matplotlib', 'inline')
+# %matplotlib inline
 
 
 fig, (ax1, ax2) = plt.subplots(1,2, figsize=(10,4))
@@ -281,13 +276,7 @@
 ax1.set_title('original mesh')
 ax2.set_title('improved mesh')
 
-plt.show()## Mesh refinement
-
-Triangulating a large set of points on a single processor then distributing the mesh across multiple processors can be very slow. A more time effective workflow is to create an initial `DM` with a small number of points, then refine the mesh in parallel. This is achieved by adding the midpoint of each line segment to the mesh and can be iteratively refined until the desired level of detail is reached.
-
-```python
-refine_DM(dm, refinement_levels=1)
-```
+plt.show()
 # -
 
 # ## Mesh refinement
@@ -314,7 +303,6 @@
 mesh0 = QuagMesh(DM, verbose=False)
 mesh1 = QuagMesh(DM_r1, verbose=False)
 mesh2 = QuagMesh(DM_r2, verbose=False)
-# -
 
 
 v = DM_r1.getCoordinates()
